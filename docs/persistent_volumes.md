<<<<<<< HEAD
## Persistent Volumes

## A note on VMs
=======
# Persistent Volumes

>>>>>>> c17c2b13
Minikube supports [PersistentVolumes](https://kubernetes.io/docs/concepts/storage/persistent-volumes/) of type `hostPath` out of the box.  These PersistentVolumes are mapped to a directory inside the running Minikube instance (usually a VM, unless you use `--vm-driver=none`).  For more information on how this works, read the Dynamic Provisioning section below.

## A note on mounts, persistence, and Minikube hosts

Minikube is configured to persist files stored under the following directories, which are made in the Minikube VM (or on your localhost if running on bare metal).  You may lose data from other directories on reboots.

* `/data`
* `/var/lib/minikube`
* `/var/lib/docker`
* `/tmp/hostpath_pv`
* `/tmp/hostpath-provisioner`

Here is an example PersistentVolume config to persist data in the '/data' directory:

```yaml
apiVersion: v1
kind: PersistentVolume
metadata:
  name: pv0001
spec:
  accessModes:
    - ReadWriteOnce
  capacity:
    storage: 5Gi
  hostPath:
    path: /data/pv0001/
```

You can also achieve persistence by creating a PV in a mounted host folder.

## Dynamic provisioning and CSI

In addition, minikube implements a very simple, canonical implementation of dynamic storage controller that runs alongside its deployment.  This manages provisioning of  *hostPath* volumes (rather then via the previous, in-tree hostPath provider).  

The default [Storage Provisioner Controller](https://github.com/kubernetes/minikube/blob/master/pkg/storage/storage_provisioner.go) is managed internally, in the minikube codebase, demonstrating how easy it is to plug a custom storage controller into kubernetes as a storage component of the system, and provides pods with dynamically, to test your pod's behaviour when persistent storage is mapped to it.

Note that this is not a CSI based storage provider, rather, it simply declares a PersistentVolume object of type hostpath dynamically when the controller see's that there is an outstanding storage request.<|MERGE_RESOLUTION|>--- conflicted
+++ resolved
@@ -1,11 +1,5 @@
-<<<<<<< HEAD
-## Persistent Volumes
-
-## A note on VMs
-=======
 # Persistent Volumes
 
->>>>>>> c17c2b13
 Minikube supports [PersistentVolumes](https://kubernetes.io/docs/concepts/storage/persistent-volumes/) of type `hostPath` out of the box.  These PersistentVolumes are mapped to a directory inside the running Minikube instance (usually a VM, unless you use `--vm-driver=none`).  For more information on how this works, read the Dynamic Provisioning section below.
 
 ## A note on mounts, persistence, and Minikube hosts
