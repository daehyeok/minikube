--- conflicted
+++ resolved
@@ -223,14 +223,8 @@
 		return nil
 	}
 
-<<<<<<< HEAD
-	// retry up to up 13 seconds to make sure the created container status is running.
-	if err := retry.Expo(checkRunning, 13*time.Millisecond, time.Second*13); err != nil {
+	if err := retry.Expo(checkRunning, 15*time.Millisecond, 25*time.Second); err != nil {
 		excerpt := LogContainerDebug(p.OCIBinary, p.Name)
-=======
-	if err := retry.Expo(checkRunning, 15*time.Millisecond, 25*time.Second); err != nil {
-		LogContainerDebug(p.OCIBinary, p.Name)
->>>>>>> 0ad2e343
 		_, err := DaemonInfo(p.OCIBinary)
 		if err != nil {
 			return errors.Wrapf(ErrDaemonInfo, "container name %q", p.Name)
