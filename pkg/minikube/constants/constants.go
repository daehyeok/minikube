--- conflicted
+++ resolved
@@ -209,23 +209,21 @@
 		glog.Errorln("Error parsing version semver: ", err)
 	}
 
-<<<<<<< HEAD
 	var podInfraContainerImage string
-	if ge_v1_13(kubernetesVersion) {
-		podInfraContainerImage = imageRepository + "pause-amd64:3.1"
-=======
 	if ge_v1_14(kubernetesVersion) {
-		images = append(images, []string{
-			"k8s.gcr.io/pause:3.1",
-			"k8s.gcr.io/k8s-dns-kube-dns-amd64:1.14.13",
-			"k8s.gcr.io/k8s-dns-dnsmasq-nanny-amd64:1.14.13",
-			"k8s.gcr.io/k8s-dns-sidecar-amd64:1.14.13",
-			"k8s.gcr.io/etcd:3.3.10",
-			"k8s.gcr.io/coredns:1.3.1",
+		podInfraContainerImage = imageRepository + "pause-amd64:3.1"
+		images = append(images, []string{
+			podInfraContainerImage,
+			imageRepository + "pause:3.1",
+			imageRepository + "k8s-dns-kube-dns-amd64:1.14.13",
+			imageRepository + "k8s-dns-dnsmasq-nanny-amd64:1.14.13",
+			imageRepository + "k8s-dns-sidecar-amd64:1.14.13",
+			imageRepository + "etcd:3.3.10",
+			imageRepository + "coredns:1.3.1",
 		}...)
 
 	} else if v1_13(kubernetesVersion) {
->>>>>>> 2579c73e
+		podInfraContainerImage = imageRepository + "pause-amd64:3.1"
 		images = append(images, []string{
 			podInfraContainerImage,
 			imageRepository + "pause:3.1",
