/*
Copyright 2016 The Kubernetes Authors All rights reserved.

Licensed under the Apache License, Version 2.0 (the "License");
you may not use this file except in compliance with the License.
You may obtain a copy of the License at

    http://www.apache.org/licenses/LICENSE-2.0

Unless required by applicable law or agreed to in writing, software
distributed under the License is distributed on an "AS IS" BASIS,
WITHOUT WARRANTIES OR CONDITIONS OF ANY KIND, either express or implied.
See the License for the specific language governing permissions and
limitations under the License.
*/

package image

import (
	"context"
	"fmt"
	"io/ioutil"
	"os"
	"os/exec"
	"path/filepath"
	"runtime"
	"strings"
	"time"

	"github.com/cheggaaa/pb/v3"
	"github.com/docker/docker/client"
	"github.com/google/go-containerregistry/pkg/authn"
	"github.com/google/go-containerregistry/pkg/name"
	v1 "github.com/google/go-containerregistry/pkg/v1"
	"github.com/google/go-containerregistry/pkg/v1/daemon"
	"github.com/google/go-containerregistry/pkg/v1/mutate"
	"github.com/google/go-containerregistry/pkg/v1/remote"
	"github.com/google/go-containerregistry/pkg/v1/tarball"

	"github.com/pkg/errors"
	"k8s.io/klog/v2"
	"k8s.io/minikube/pkg/minikube/constants"
	"k8s.io/minikube/pkg/minikube/driver"
	"k8s.io/minikube/pkg/minikube/localpath"
)

var defaultPlatform = v1.Platform{
	Architecture: runtime.GOARCH,
	OS:           "linux",
}

// UseDaemon is if we should look in local daemon for image ref
var UseDaemon = true

// UseRemote is if we should look in remote registry for image ref
var UseRemote = true

// DigestByDockerLib uses client by docker lib to return image digest
// img.ID in as same as image digest
func DigestByDockerLib(imgClient *client.Client, imgName string) string {
	ctx, cancel := context.WithTimeout(context.Background(), time.Second*10)
	defer cancel()
	imgClient.NegotiateAPIVersion(ctx)
	img, _, err := imgClient.ImageInspectWithRaw(ctx, imgName)
	if err != nil && !client.IsErrNotFound(err) {
		klog.Infof("couldn't find image digest %s from local daemon: %v ", imgName, err)
		return ""
	}
	return img.ID
}

// DigestByGoLib gets image digest uses go-containerregistry lib
// which is 4s slower thabn local daemon per lookup https://github.com/google/go-containerregistry/issues/627
func DigestByGoLib(imgName string) string {
	ref, err := name.ParseReference(imgName, name.WeakValidation)
	if err != nil {
		klog.Infof("error parsing image name %s ref %v ", imgName, err)
		return ""
	}

	img, err := retrieveImage(ref)
	if err != nil {
		klog.Infof("error retrieve Image %s ref %v ", imgName, err)
		return ""
	}

	cf, err := img.ConfigName()
	if err != nil {
		klog.Infof("error getting Image config name %s %v ", imgName, err)
		return cf.Hex
	}
	return cf.Hex
}

// ExistsImageInDaemon if img exist in local docker daemon
func ExistsImageInDaemon(img string) bool {
	// Check if image exists locally
	klog.Infof("Checking for %s in local docker daemon", img)
	cmd := exec.Command("docker", "images", "--format", "{{.Repository}}:{{.Tag}}@{{.Digest}}")
	if output, err := cmd.Output(); err == nil {
		if strings.Contains(string(output), img) {
			klog.Infof("Found %s in local docker daemon, skipping pull", img)
			return true
		}
	}
	// Else, pull it
	return false
}

// LoadFromTarball checks if the image exists as a tarball and tries to load it to the local daemon
// TODO: Pass in if we are loading to docker or podman so this function can also be used for podman
func LoadFromTarball(binary, img string) error {
	p := filepath.Join(constants.ImageCacheDir, img)
	p = localpath.SanitizeCacheDir(p)

	switch binary {
	case driver.Podman:
		return fmt.Errorf("not yet implemented, see issue #8426")
	default:
		tag, err := name.NewTag(Tag(img))
		if err != nil {
			return errors.Wrap(err, "new tag")
		}

		i, err := tarball.ImageFromPath(p, &tag)
		if err != nil {
			return errors.Wrap(err, "tarball")
		}

		_, err = daemon.Write(tag, i)
		return err
	}

}

// Tag returns just the image with the tag
// eg image:tag@sha256:digest -> image:tag if there is an associated tag
// if not possible, just return the initial img
func Tag(img string) string {
	split := strings.Split(img, ":")
	if len(split) == 3 {
		tag := strings.Split(split[1], "@")[0]
		return fmt.Sprintf("%s:%s", split[0], tag)
	}
	return img
}

// WriteImageToDaemon write img to the local docker daemon
func WriteImageToDaemon(img string) error {
	// buffered channel
	c := make(chan v1.Update, 200)

	klog.Infof("Writing %s to local daemon", img)
	ref, err := name.ParseReference(img)
	if err != nil {
		return errors.Wrap(err, "parsing reference")
	}
	klog.V(3).Infof("Getting image %v", ref)
	i, err := remote.Image(ref)
	if err != nil {
		if strings.Contains(err.Error(), "GitHub Docker Registry needs login") {
			ErrGithubNeedsLogin = errors.New(err.Error())
			return ErrGithubNeedsLogin
		} else if strings.Contains(err.Error(), "UNAUTHORIZED") {
			ErrNeedsLogin = errors.New(err.Error())
			return ErrNeedsLogin
		}

		return errors.Wrap(err, "getting remote image")
	}
	klog.V(3).Infof("Writing image %v", ref)
	errchan := make(chan error)
	p := pb.Full.Start64(0)
	fn := strings.Split(ref.Name(), "@")[0]
	// abbreviate filename for progress
	maxwidth := 30 - len("...")
	if len(fn) > maxwidth {
		fn = fn[0:maxwidth] + "..."
	}
	p.Set("prefix", "    > "+fn+": ")
	p.Set(pb.Bytes, true)

	// Just a hair less than 80 (standard terminal width) for aesthetics & pasting into docs
	p.SetWidth(79)

	go func() {
		_, err = daemon.Write(ref, i, tarball.WithProgress(c))
		errchan <- err
	}()
	var update v1.Update
	for {
		select {
		case update = <-c:
			p.SetCurrent(update.Complete)
			p.SetTotal(update.Total)
		case err = <-errchan:
			p.Finish()
			if err != nil {
				return errors.Wrap(err, "writing daemon image")
			}
			return nil
		}
	}
}

func retrieveImage(ref name.Reference) (v1.Image, error) {
	var err error
	var img v1.Image

	klog.Infof("retrieving image: %+v", ref)
<<<<<<< HEAD
	if UseDaemon {
		img, err = daemon.Image(ref)
		if err == nil {
			klog.Infof("found %s locally: %+v", ref.Name(), img)
			return img, nil
		}
		// reference does not exist in the local daemon
		if err != nil {
			klog.Infof("daemon lookup for %+v: %v", ref, err)
		}
=======
	img, err := daemon.Image(ref)
	if err == nil {
		klog.Infof("found %s locally: %+v", ref.Name(), img)
		return img, nil
	}
	// reference does not exist in the local daemon
	klog.Infof("daemon lookup for %+v: %v", ref, err)

	img, err = retrieveRemote(ref, defaultPlatform)
	if err != nil {
		return nil, err
>>>>>>> d5997755
	}
	return fixPlatform(ref, img, defaultPlatform)
}

<<<<<<< HEAD
	if UseRemote {
		platform := defaultPlatform
		img, err = remote.Image(ref, remote.WithAuthFromKeychain(authn.DefaultKeychain), remote.WithPlatform(platform))
		if err == nil {
			return img, nil
		}

		klog.Warningf("authn lookup for %+v (trying anon): %+v", ref, err)
		img, err = remote.Image(ref)
		// reference does not exist in the remote registry
		if err != nil {
			klog.Infof("remote lookup for %+v: %v", ref, err)
		}
	}

	return img, err
=======
func retrieveRemote(ref name.Reference, p v1.Platform) (v1.Image, error) {
	img, err := remote.Image(ref, remote.WithAuthFromKeychain(authn.DefaultKeychain), remote.WithPlatform(p))
	if err == nil {
		return img, nil
	}

	klog.Warningf("authn lookup for %+v (trying anon): %+v", ref, err)
	return remote.Image(ref, remote.WithPlatform(p))
}

// See https://github.com/kubernetes/minikube/issues/10402
// check if downloaded image Architecture field matches the requested and fix it otherwise
func fixPlatform(ref name.Reference, img v1.Image, p v1.Platform) (v1.Image, error) {
	cfg, err := img.ConfigFile()
	if err != nil {
		klog.Warningf("failed to get config for %s: %v", ref, err)
		return img, err
	}

	if cfg.Architecture == p.Architecture {
		return img, nil
	}
	klog.Warningf("image %s arch mismatch: want %s got %s. fixing",
		ref, p.Architecture, cfg.Architecture)

	cfg.Architecture = p.Architecture
	img, err = mutate.ConfigFile(img, cfg)
	if err != nil {
		klog.Warningf("failed to change config for %s: %v", ref, err)
		return img, errors.Wrap(err, "failed to change image config")
	}
	return img, nil
>>>>>>> d5997755
}

func cleanImageCacheDir() error {
	err := filepath.Walk(constants.ImageCacheDir, func(path string, info os.FileInfo, err error) error {
		// If error is not nil, it's because the path was already deleted and doesn't exist
		// Move on to next path
		if err != nil {
			return nil
		}
		// Check if path is directory
		if !info.IsDir() {
			return nil
		}
		// If directory is empty, delete it
		entries, err := ioutil.ReadDir(path)
		if err != nil {
			return err
		}
		if len(entries) == 0 {
			if err = os.Remove(path); err != nil {
				return err
			}
		}
		return nil
	})
	return err
}

// normalizeTagName automatically tag latest to image
// Example:
//  nginx -> nginx:latest
//  localhost:5000/nginx -> localhost:5000/nginx:latest
//  localhost:5000/nginx:latest -> localhost:5000/nginx:latest
//  docker.io/dotnet/core/sdk -> docker.io/dotnet/core/sdk:latest
func normalizeTagName(image string) string {
	base := image
	tag := "latest"

	// From google/go-containerregistry/pkg/name/tag.go
	parts := strings.Split(strings.TrimSpace(image), ":")
	if len(parts) > 1 && !strings.Contains(parts[len(parts)-1], "/") {
		base = strings.Join(parts[:len(parts)-1], ":")
		tag = parts[len(parts)-1]
	}
	return base + ":" + tag
}<|MERGE_RESOLUTION|>--- conflicted
+++ resolved
@@ -208,52 +208,27 @@
 	var img v1.Image
 
 	klog.Infof("retrieving image: %+v", ref)
-<<<<<<< HEAD
 	if UseDaemon {
-		img, err = daemon.Image(ref)
+		img, err := daemon.Image(ref)
 		if err == nil {
 			klog.Infof("found %s locally: %+v", ref.Name(), img)
 			return img, nil
 		}
 		// reference does not exist in the local daemon
-		if err != nil {
-			klog.Infof("daemon lookup for %+v: %v", ref, err)
-		}
-=======
-	img, err := daemon.Image(ref)
-	if err == nil {
-		klog.Infof("found %s locally: %+v", ref.Name(), img)
-		return img, nil
-	}
-	// reference does not exist in the local daemon
-	klog.Infof("daemon lookup for %+v: %v", ref, err)
-
-	img, err = retrieveRemote(ref, defaultPlatform)
-	if err != nil {
-		return nil, err
->>>>>>> d5997755
-	}
-	return fixPlatform(ref, img, defaultPlatform)
-}
-
-<<<<<<< HEAD
+		klog.Infof("daemon lookup for %+v: %v", ref, err)
+	}
+
 	if UseRemote {
-		platform := defaultPlatform
-		img, err = remote.Image(ref, remote.WithAuthFromKeychain(authn.DefaultKeychain), remote.WithPlatform(platform))
-		if err == nil {
-			return img, nil
-		}
-
-		klog.Warningf("authn lookup for %+v (trying anon): %+v", ref, err)
-		img, err = remote.Image(ref)
-		// reference does not exist in the remote registry
-		if err != nil {
-			klog.Infof("remote lookup for %+v: %v", ref, err)
-		}
+		img, err = retrieveRemote(ref, defaultPlatform)
+		if err != nil {
+			return nil, err
+		}
+		return fixPlatform(ref, img, defaultPlatform)
 	}
 
 	return img, err
-=======
+}
+
 func retrieveRemote(ref name.Reference, p v1.Platform) (v1.Image, error) {
 	img, err := remote.Image(ref, remote.WithAuthFromKeychain(authn.DefaultKeychain), remote.WithPlatform(p))
 	if err == nil {
@@ -261,7 +236,12 @@
 	}
 
 	klog.Warningf("authn lookup for %+v (trying anon): %+v", ref, err)
-	return remote.Image(ref, remote.WithPlatform(p))
+	img, err = remote.Image(ref, remote.WithPlatform(p))
+	// reference does not exist in the remote registry
+	if err != nil {
+		klog.Infof("remote lookup for %+v: %v", ref, err)
+	}
+	return img, err
 }
 
 // See https://github.com/kubernetes/minikube/issues/10402
@@ -286,7 +266,6 @@
 		return img, errors.Wrap(err, "failed to change image config")
 	}
 	return img, nil
->>>>>>> d5997755
 }
 
 func cleanImageCacheDir() error {
