--- conflicted
+++ resolved
@@ -23,12 +23,8 @@
 	"io/ioutil"
 	"net/http"
 	"os"
-<<<<<<< HEAD
-	"path"
+	"path/filepath"
 	"runtime"
-=======
-	"path/filepath"
->>>>>>> fb15659c
 
 	"cloud.google.com/go/storage"
 	"google.golang.org/api/option"
@@ -65,25 +61,14 @@
 	return localpath.MakeMiniPath("cache", "preloaded-tarball")
 }
 
-<<<<<<< HEAD
-// PreloadChecksumPath returns path to checksum file
+// PreloadChecksumPath returns the local path to the cached checksum file
 func PreloadChecksumPath(k8sVersion, containerRuntime string) string {
-	return path.Join(targetDir(), checksumName(k8sVersion, containerRuntime))
-}
-
-// TarballPath returns the path to the preloaded tarball
-func TarballPath(k8sVersion, containerRuntime string) string {
-	return path.Join(targetDir(), TarballName(k8sVersion, containerRuntime))
-=======
-// PreloadChecksumPath returns the local path to the cached checksum file
-func PreloadChecksumPath(k8sVersion string) string {
-	return filepath.Join(targetDir(), checksumName(k8sVersion))
+	return filepath.Join(targetDir(), checksumName(k8sVersion, containerRuntime))
 }
 
 // TarballPath returns the local path to the cached preload tarball
-func TarballPath(k8sVersion string) string {
-	return filepath.Join(targetDir(), TarballName(k8sVersion))
->>>>>>> fb15659c
+func TarballPath(k8sVersion, containerRuntime string) string {
+	return filepath.Join(targetDir(), TarballName(k8sVersion, containerRuntime))
 }
 
 // remoteTarballURL returns the URL for the remote tarball in GCS
@@ -143,13 +128,8 @@
 		return nil
 	}
 
-<<<<<<< HEAD
-	out.T(out.FileDownload, "Downloading preloaded images tarball for k8s {{.version}} ...", out.V{"version": k8sVersion})
+	out.T(out.FileDownload, "Downloading Kubernetes {{.version}} preload ...", out.V{"version": k8sVersion})
 	url := remoteTarballURL(k8sVersion, containerRuntime)
-=======
-	out.T(out.FileDownload, "Downloading Kubernetes {{.version}} preload ...", out.V{"version": k8sVersion})
-	url := remoteTarballURL(k8sVersion)
->>>>>>> fb15659c
 
 	tmpDst := targetPath + ".download"
 	client := &getter.Client{
