--- conflicted
+++ resolved
@@ -75,7 +75,6 @@
 		copyableFiles = append(copyableFiles, certFile)
 	}
 
-<<<<<<< HEAD
 	caCerts, err := collectCACerts()
 	if err != nil {
 		return err
@@ -89,10 +88,7 @@
 		copyableFiles = append(copyableFiles, certFile)
 	}
 
-	kubeCfgSetup := &util.KubeConfigSetup{
-=======
 	kcs := &kubeconfig.Settings{
->>>>>>> 99f5771f
 		ClusterName:          k8s.NodeName,
 		ClusterServerAddress: fmt.Sprintf("https://localhost:%d", k8s.NodePort),
 		ClientCertificate:    path.Join(util.DefaultCertPath, "apiserver.crt"),
@@ -102,11 +98,7 @@
 	}
 
 	kubeCfg := api.NewConfig()
-<<<<<<< HEAD
-	err = util.PopulateKubeConfig(kubeCfgSetup, kubeCfg)
-=======
-	err := kubeconfig.PopulateFromSettings(kcs, kubeCfg)
->>>>>>> 99f5771f
+	err = kubeconfig.PopulateFromSettings(kcs, kubeCfg)
 	if err != nil {
 		return errors.Wrap(err, "populating kubeconfig")
 	}
@@ -257,7 +249,7 @@
 }
 
 // collectCACerts looks up all PEM certificates with .crt or .pem extension in ~/.minikube/certs to copy to the host.
-// Minikube root CA is also included but libmachine certificates (ca.pem/cert.pem) are excluded.
+// minikube root CA is also included but libmachine certificates (ca.pem/cert.pem) are excluded.
 func collectCACerts() (map[string]string, error) {
 	localPath := constants.GetMinipath()
 	certFiles := map[string]string{}
