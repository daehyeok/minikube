/*
Copyright 2016 The Kubernetes Authors All rights reserved.

Licensed under the Apache License, Version 2.0 (the "License");
you may not use this file except in compliance with the License.
You may obtain a copy of the License at

    http://www.apache.org/licenses/LICENSE-2.0

Unless required by applicable law or agreed to in writing, software
distributed under the License is distributed on an "AS IS" BASIS,
WITHOUT WARRANTIES OR CONDITIONS OF ANY KIND, either express or implied.
See the License for the specific language governing permissions and
limitations under the License.
*/

package kubeadm

import (
	"bytes"
	"crypto"
	"crypto/tls"
	"fmt"
	"io"
	"net"
	"net/http"
	"os"
	"path"
	"strings"
	"time"

	"github.com/blang/semver"
	"github.com/docker/machine/libmachine"
	"github.com/docker/machine/libmachine/state"
	"github.com/golang/glog"
	download "github.com/jimmidyson/go-download"
	"github.com/pkg/errors"
	"golang.org/x/sync/errgroup"
	"k8s.io/minikube/pkg/minikube/assets"
	"k8s.io/minikube/pkg/minikube/bootstrapper"
	"k8s.io/minikube/pkg/minikube/config"
	"k8s.io/minikube/pkg/minikube/console"
	"k8s.io/minikube/pkg/minikube/constants"
	"k8s.io/minikube/pkg/minikube/cruntime"
	"k8s.io/minikube/pkg/minikube/machine"
	"k8s.io/minikube/pkg/util"
)

// SkipPreflights are preflight checks we always skip.
var SkipPreflights = []string{
	// We use --ignore-preflight-errors=DirAvailable since we have our own custom addons
	// that we also stick in /etc/kubernetes/manifests
	"DirAvailable--etc-kubernetes-manifests",
	"DirAvailable--data-minikube",
	"Port-10250",
	"FileAvailable--etc-kubernetes-manifests-kube-scheduler.yaml",
	"FileAvailable--etc-kubernetes-manifests-kube-apiserver.yaml",
	"FileAvailable--etc-kubernetes-manifests-kube-controller-manager.yaml",
	"FileAvailable--etc-kubernetes-manifests-etcd.yaml",
	// We use --ignore-preflight-errors=Swap since minikube.iso allocates a swap partition.
	// (it should probably stop doing this, though...)
	"Swap",
	// We use --ignore-preflight-errors=CRI since /var/run/dockershim.sock is not present.
	// (because we start kubelet with an invalid config)
	"CRI",
}

// SkipAdditionalPreflights are additional preflights we skip depending on the runtime in use.
var SkipAdditionalPreflights = map[string][]string{}

type KubeadmBootstrapper struct {
	c bootstrapper.CommandRunner
}

func NewKubeadmBootstrapper(api libmachine.API) (*KubeadmBootstrapper, error) {
	h, err := api.Load(config.GetMachineName())
	if err != nil {
		return nil, errors.Wrap(err, "getting api client")
	}
	runner, err := machine.CommandRunner(h)
	if err != nil {
		return nil, errors.Wrap(err, "command runner")
	}
	return &KubeadmBootstrapper{c: runner}, nil
}

func (k *KubeadmBootstrapper) GetKubeletStatus() (string, error) {
	statusCmd := `sudo systemctl is-active kubelet`
	status, err := k.c.CombinedOutput(statusCmd)
	if err != nil {
		return "", errors.Wrap(err, "getting status")
	}
	s := strings.TrimSpace(status)
	switch s {
	case "active":
		return state.Running.String(), nil
	case "inactive":
		return state.Stopped.String(), nil
	case "activating":
		return state.Starting.String(), nil
	}
	return state.Error.String(), nil
}

func (k *KubeadmBootstrapper) GetApiServerStatus(ip net.IP) (string, error) {
	url := fmt.Sprintf("https://%s:%d/healthz", ip, util.APIServerPort)
	// To avoid: x509: certificate signed by unknown authority
	tr := &http.Transport{
		TLSClientConfig: &tls.Config{InsecureSkipVerify: true},
	}
	client := &http.Client{Transport: tr}
	resp, err := client.Get(url)
	glog.Infof("%s response: %v %+v", url, err, resp)
	// Connection refused, usually.
	if err != nil {
		return state.Stopped.String(), nil
	}
	if resp.StatusCode != http.StatusOK {
		return state.Error.String(), nil
	}
	return state.Running.String(), nil
}

// TODO(r2d4): Should this aggregate all the logs from the control plane?
// Maybe subcommands for each component? minikube logs apiserver?
func (k *KubeadmBootstrapper) GetClusterLogsTo(follow bool, out io.Writer) error {
	var flags []string
	if follow {
		flags = append(flags, "-f")
	}
	logsCommand := fmt.Sprintf("sudo journalctl %s -u kubelet", strings.Join(flags, " "))

	if follow {
		if err := k.c.CombinedOutputTo(logsCommand, out); err != nil {
			return errors.Wrap(err, "getting cluster logs")
		}
	} else {

		logs, err := k.c.CombinedOutput(logsCommand)
		if err != nil {
			return errors.Wrap(err, "getting cluster logs")
		}
		fmt.Fprint(out, logs)
	}
	return nil
}

func (k *KubeadmBootstrapper) StartCluster(k8s config.KubernetesConfig) error {
	version, err := ParseKubernetesVersion(k8s.KubernetesVersion)
	if err != nil {
		return errors.Wrap(err, "parsing kubernetes version")
	}

	r, err := cruntime.New(cruntime.Config{Type: k8s.ContainerRuntime})
	if err != nil {
		return err
	}
	b := bytes.Buffer{}
	preflights := SkipPreflights
	preflights = append(preflights, SkipAdditionalPreflights[r.Name()]...)

	templateContext := struct {
		KubeadmConfigFile   string
		SkipPreflightChecks bool
		Preflights          []string
	}{
		KubeadmConfigFile: constants.KubeadmConfigFile,
		SkipPreflightChecks: !VersionIsBetween(version,
			semver.MustParse("1.9.0-alpha.0"),
			semver.Version{}),
		Preflights: preflights,
	}
	if err := kubeadmInitTemplate.Execute(&b, templateContext); err != nil {
		return err
	}

	out, err := k.c.CombinedOutput(b.String())
	if err != nil {
		return errors.Wrapf(err, "kubeadm init: %s\n%s\n", b.String(), out)
	}

	if version.LT(semver.MustParse("1.10.0-alpha.0")) {
		//TODO(r2d4): get rid of global here
		master = k8s.NodeName
		if err := util.RetryAfter(200, unmarkMaster, time.Second*1); err != nil {
			return errors.Wrap(err, "timed out waiting to unmark master")
		}
	}

	if err := util.RetryAfter(100, elevateKubeSystemPrivileges, time.Millisecond*500); err != nil {
		return errors.Wrap(err, "timed out waiting to elevate kube-system RBAC privileges")
	}

	return nil
}

func addAddons(files *[]assets.CopyableFile) error {
	// add addons to file list
	// custom addons
	if err := assets.AddMinikubeDirAssets(files); err != nil {
		return errors.Wrap(err, "adding minikube dir assets")
	}
	// bundled addons
	for _, addonBundle := range assets.Addons {
		if isEnabled, err := addonBundle.IsEnabled(); err == nil && isEnabled {
			for _, addon := range addonBundle.Assets {
				*files = append(*files, addon)
			}
		} else if err != nil {
			return nil
		}
	}

	return nil
}

// RestartCluster restarts the Kubernetes cluster configured by kubeadm
func (k *KubeadmBootstrapper) RestartCluster(k8s config.KubernetesConfig) error {
	version, err := ParseKubernetesVersion(k8s.KubernetesVersion)
	if err != nil {
		return errors.Wrap(err, "parsing kubernetes version")
	}

	phase := "alpha"
	controlPlane := "controlplane"
	if version.GTE(semver.MustParse("1.13.0")) {
		phase = "init"
		controlPlane = "control-plane"
	}

	cmds := []string{
		fmt.Sprintf("sudo kubeadm %s phase certs all --config %s", phase, constants.KubeadmConfigFile),
		fmt.Sprintf("sudo kubeadm %s phase kubeconfig all --config %s", phase, constants.KubeadmConfigFile),
		fmt.Sprintf("sudo kubeadm %s phase %s all --config %s", phase, controlPlane, constants.KubeadmConfigFile),
		fmt.Sprintf("sudo kubeadm %s phase etcd local --config %s", phase, constants.KubeadmConfigFile),
	}

	// Run commands one at a time so that it is easier to root cause failures.
	for _, cmd := range cmds {
		if err := k.c.Run(cmd); err != nil {
			return errors.Wrapf(err, "running cmd: %s", cmd)
		}
	}
	if err := restartKubeProxy(k8s); err != nil {
		return errors.Wrap(err, "restarting kube-proxy")
	}

	return nil
}

// PullImages downloads images that will be used by RestartCluster
func (k *KubeadmBootstrapper) PullImages(k8s config.KubernetesConfig) error {
	cmd := fmt.Sprintf("sudo kubeadm config images pull --config %s", constants.KubeadmConfigFile)
	if err := k.c.Run(cmd); err != nil {
		return errors.Wrapf(err, "running cmd: %s", cmd)
	}
	return nil
}

// SetupCerts sets up certificates within the cluster.
func (k *KubeadmBootstrapper) SetupCerts(k8s config.KubernetesConfig) error {
	return bootstrapper.SetupCerts(k.c, k8s)
}

// NewKubeletConfig generates a new systemd unit containing a configured kubelet
// based on the options present in the KubernetesConfig.
func NewKubeletConfig(k8s config.KubernetesConfig, r cruntime.Manager) (string, error) {
	version, err := ParseKubernetesVersion(k8s.KubernetesVersion)
	if err != nil {
		return "", errors.Wrap(err, "parsing kubernetes version")
	}

	extraOpts, err := ExtraConfigForComponent(Kubelet, k8s.ExtraOptions, version)
	if err != nil {
		return "", errors.Wrap(err, "generating extra configuration for kubelet")
	}

	for k, v := range r.KubeletOptions() {
		extraOpts[k] = v
	}
	if k8s.NetworkPlugin != "" {
		extraOpts["network-plugin"] = k8s.NetworkPlugin
	}

	extraFlags := convertToFlags(extraOpts)

	// parses a map of the feature gates for kubelet
	_, kubeletFeatureArgs, err := ParseFeatureArgs(k8s.FeatureGates)
	if err != nil {
		return "", errors.Wrap(err, "parses feature gate config for kubelet")
	}

	b := bytes.Buffer{}
	opts := struct {
		ExtraOptions     string
		FeatureGates     string
		ContainerRuntime string
	}{
		ExtraOptions:     extraFlags,
		FeatureGates:     kubeletFeatureArgs,
		ContainerRuntime: k8s.ContainerRuntime,
	}
	if err := kubeletSystemdTemplate.Execute(&b, opts); err != nil {
		return "", err
	}

	return b.String(), nil
}

func (k *KubeadmBootstrapper) UpdateCluster(cfg config.KubernetesConfig) error {
	if cfg.ShouldLoadCachedImages {
		err := machine.LoadImages(k.c, constants.GetKubeadmCachedImages(cfg.KubernetesVersion), constants.ImageCacheDir)
		if err != nil {
			return errors.Wrap(err, "loading cached images")
		}
	}
	r, err := cruntime.New(cruntime.Config{Type: cfg.ContainerRuntime, Socket: cfg.CRISocket})
	if err != nil {
		return errors.Wrap(err, "runtime")
	}
	kubeadmCfg, err := generateConfig(cfg, r)
	if err != nil {
		return errors.Wrap(err, "generating kubeadm cfg")
	}

	kubeletCfg, err := NewKubeletConfig(cfg, r)
	if err != nil {
		return errors.Wrap(err, "generating kubelet config")
	}
	glog.Infof("kubelet %s config:\n%s", cfg.KubernetesVersion, kubeletCfg)

	files := []assets.CopyableFile{
		assets.NewMemoryAssetTarget([]byte(kubeletService), constants.KubeletServiceFile, "0640"),
		assets.NewMemoryAssetTarget([]byte(kubeletCfg), constants.KubeletSystemdConfFile, "0640"),
		assets.NewMemoryAssetTarget([]byte(kubeadmCfg), constants.KubeadmConfigFile, "0640"),
	}

	// Copy the default CNI config (k8s.conf), so that kubelet can successfully
	// start a Pod in the case a user hasn't manually installed any CNI plugin
	// and minikube was started with "--extra-config=kubelet.network-plugin=cni".
	if cfg.EnableDefaultCNI {
		files = append(files,
			assets.NewMemoryAssetTarget([]byte(defaultCNIConfig), constants.DefaultCNIConfigPath, "0644"),
			assets.NewMemoryAssetTarget([]byte(defaultCNIConfig), constants.DefaultRktNetConfigPath, "0644"))
	}

	var g errgroup.Group
	for _, bin := range []string{"kubelet", "kubeadm"} {
		bin := bin
		g.Go(func() error {
			path, err := maybeDownloadAndCache(bin, cfg.KubernetesVersion)
			if err != nil {
				return errors.Wrapf(err, "downloading %s", bin)
			}
			f, err := assets.NewFileAsset(path, "/usr/bin", bin, "0641")
			if err != nil {
				return errors.Wrap(err, "making new file asset")
			}
			if err := k.c.Copy(f); err != nil {
				return errors.Wrapf(err, "transferring kubeadm file: %+v", f)
			}
			return nil
		})
	}
	if err := g.Wait(); err != nil {
		return errors.Wrap(err, "downloading binaries")
	}

	if err := addAddons(&files); err != nil {
		return errors.Wrap(err, "adding addons to copyable files")
	}

	for _, f := range files {
		if err := k.c.Copy(f); err != nil {
			return errors.Wrapf(err, "transferring kubeadm file: %+v", f)
		}
	}

	err = k.c.Run(`
sudo systemctl daemon-reload &&
sudo systemctl enable kubelet &&
sudo systemctl start kubelet
`)
	if err != nil {
		return errors.Wrap(err, "starting kubelet")
	}

	return nil
}

func generateConfig(k8s config.KubernetesConfig, r cruntime.Manager) (string, error) {
	version, err := ParseKubernetesVersion(k8s.KubernetesVersion)
	if err != nil {
		return "", errors.Wrap(err, "parsing kubernetes version")
	}

	// parses a map of the feature gates for kubeadm and component
	kubeadmFeatureArgs, componentFeatureArgs, err := ParseFeatureArgs(k8s.FeatureGates)
	if err != nil {
		return "", errors.Wrap(err, "parses feature gate config for kubeadm and component")
	}

	// generates a map of component to extra args for apiserver, controller-manager, and scheduler
	extraComponentConfig, err := NewComponentExtraArgs(k8s.ExtraOptions, version, componentFeatureArgs)
	if err != nil {
		return "", errors.Wrap(err, "generating extra component config for kubeadm")
	}

	// In case of no port assigned, use util.APIServerPort
	nodePort := k8s.NodePort
	if nodePort <= 0 {
		nodePort = util.APIServerPort
	}

	opts := struct {
		CertDir           string
		ServiceCIDR       string
		AdvertiseAddress  string
		APIServerPort     int
		KubernetesVersion string
		EtcdDataDir       string
		NodeName          string
		CRISocket         string
		ExtraArgs         []ComponentExtraArgs
		FeatureArgs       map[string]bool
		NoTaintMaster     bool
	}{
		CertDir:           util.DefaultCertPath,
		ServiceCIDR:       util.DefaultServiceCIDR,
		AdvertiseAddress:  k8s.NodeIP,
		APIServerPort:     nodePort,
		KubernetesVersion: k8s.KubernetesVersion,
		EtcdDataDir:       "/data/minikube", //TODO(r2d4): change to something else persisted
		NodeName:          k8s.NodeName,
		CRISocket:         r.SocketPath(),
		ExtraArgs:         extraComponentConfig,
		FeatureArgs:       kubeadmFeatureArgs,
		NoTaintMaster:     false, // That does not work with k8s 1.12+
	}

	if k8s.ServiceCIDR != "" {
		opts.ServiceCIDR = k8s.ServiceCIDR
	}

	if version.GTE(semver.MustParse("1.10.0-alpha.0")) {
		opts.NoTaintMaster = true
	}

	b := bytes.Buffer{}
	kubeadmConfigTemplate := kubeadmConfigTemplateV1Alpha1
	if version.GTE(semver.MustParse("1.12.0")) {
		kubeadmConfigTemplate = kubeadmConfigTemplateV1Alpha3
	}
	if err := kubeadmConfigTemplate.Execute(&b, opts); err != nil {
		return "", err
	}

	return b.String(), nil
}

func maybeDownloadAndCache(binary, version string) (string, error) {
	targetDir := constants.MakeMiniPath("cache", version)
	targetFilepath := path.Join(targetDir, binary)

	_, err := os.Stat(targetFilepath)
	// If it exists, do no verification and continue
	if err == nil {
		return targetFilepath, nil
	}
	if !os.IsNotExist(err) {
		return "", errors.Wrapf(err, "stat %s version %s at %s", binary, version, targetDir)
	}

	if err = os.MkdirAll(targetDir, 0777); err != nil {
		return "", errors.Wrapf(err, "mkdir %s", targetDir)
	}

	url := constants.GetKubernetesReleaseURL(binary, version)
	options := download.FileOptions{
		Mkdirs: download.MkdirAll,
	}

	options.Checksum = constants.GetKubernetesReleaseURLSha1(binary, version)
	options.ChecksumHash = crypto.SHA1

<<<<<<< HEAD
	console.OutStyle("download", "Downloading %s %s", binary, version)
	if err := download.ToFile(url, targetFilepath, options); err != nil {
		return "", errors.Wrapf(err, "Error downloading %s %s", binary, version)
	}
=======
	glog.Infof("Downloading %s %s", binary, version)
	if err := download.ToFile(url, targetFilepath, options); err != nil {
		return "", errors.Wrapf(err, "Error downloading %s %s", binary, version)
	}
	glog.Infof("Finished Downloading %s %s", binary, version)
>>>>>>> 323dbcec
	return targetFilepath, nil
}<|MERGE_RESOLUTION|>--- conflicted
+++ resolved
@@ -483,17 +483,9 @@
 	options.Checksum = constants.GetKubernetesReleaseURLSha1(binary, version)
 	options.ChecksumHash = crypto.SHA1
 
-<<<<<<< HEAD
 	console.OutStyle("download", "Downloading %s %s", binary, version)
 	if err := download.ToFile(url, targetFilepath, options); err != nil {
 		return "", errors.Wrapf(err, "Error downloading %s %s", binary, version)
 	}
-=======
-	glog.Infof("Downloading %s %s", binary, version)
-	if err := download.ToFile(url, targetFilepath, options); err != nil {
-		return "", errors.Wrapf(err, "Error downloading %s %s", binary, version)
-	}
-	glog.Infof("Finished Downloading %s %s", binary, version)
->>>>>>> 323dbcec
 	return targetFilepath, nil
 }