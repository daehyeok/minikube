--- conflicted
+++ resolved
@@ -213,15 +213,14 @@
 		callbacks:   []setFn{EnableOrDisableAddon},
 	},
 	{
-<<<<<<< HEAD
 		name:        "logviewer",
 		set:         SetBool,
 		validations: []setFn{IsValidAddon},
-=======
+  },
+  {
 		name:        "gvisor",
 		set:         SetBool,
 		validations: []setFn{IsValidAddon, IsContainerdRuntime},
->>>>>>> 2cabcd59
 		callbacks:   []setFn{EnableOrDisableAddon},
 	},
 	{
