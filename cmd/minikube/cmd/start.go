/*
Copyright 2016 The Kubernetes Authors All rights reserved.

Licensed under the Apache License, Version 2.0 (the "License");
you may not use this file except in compliance with the License.
You may obtain a copy of the License at

    http://www.apache.org/licenses/LICENSE-2.0

Unless required by applicable law or agreed to in writing, software
distributed under the License is distributed on an "AS IS" BASIS,
WITHOUT WARRANTIES OR CONDITIONS OF ANY KIND, either express or implied.
See the License for the specific language governing permissions and
limitations under the License.
*/

package cmd

import (
	"encoding/json"
	"fmt"
	"io/ioutil"
	"net"
	"net/url"
	"os"
	"os/exec"
	"os/user"
	"path/filepath"
	"regexp"
	"runtime"
	"strconv"
	"strings"
	"time"

	"k8s.io/minikube/pkg/minikube/drivers/none"

	"github.com/blang/semver"
	"github.com/docker/machine/libmachine"
	"github.com/docker/machine/libmachine/host"
	"github.com/golang/glog"
	"github.com/google/go-containerregistry/pkg/authn"
	"github.com/google/go-containerregistry/pkg/name"
	"github.com/google/go-containerregistry/pkg/v1/remote"
	"github.com/spf13/cobra"
	"github.com/spf13/viper"
	"golang.org/x/sync/errgroup"
	cmdcfg "k8s.io/minikube/cmd/minikube/cmd/config"
	cmdutil "k8s.io/minikube/cmd/util"
	"k8s.io/minikube/pkg/minikube/bootstrapper"
	"k8s.io/minikube/pkg/minikube/bootstrapper/kubeadm"
	"k8s.io/minikube/pkg/minikube/cluster"
	"k8s.io/minikube/pkg/minikube/command"
	cfg "k8s.io/minikube/pkg/minikube/config"
	"k8s.io/minikube/pkg/minikube/console"
	"k8s.io/minikube/pkg/minikube/constants"
	"k8s.io/minikube/pkg/minikube/cruntime"
	"k8s.io/minikube/pkg/minikube/exit"
	"k8s.io/minikube/pkg/minikube/logs"
	"k8s.io/minikube/pkg/minikube/machine"
	"k8s.io/minikube/pkg/minikube/proxy"
	pkgutil "k8s.io/minikube/pkg/util"
	"k8s.io/minikube/pkg/version"
)

const (
	isoURL                = "iso-url"
	memory                = "memory"
	cpus                  = "cpus"
	humanReadableDiskSize = "disk-size"
	vmDriver              = "vm-driver"
	xhyveDiskDriver       = "xhyve-disk-driver"
	nfsSharesRoot         = "nfs-shares-root"
	nfsShare              = "nfs-share"
	kubernetesVersion     = "kubernetes-version"
	hostOnlyCIDR          = "host-only-cidr"
	containerRuntime      = "container-runtime"
	criSocket             = "cri-socket"
	networkPlugin         = "network-plugin"
	enableDefaultCNI      = "enable-default-cni"
	hypervVirtualSwitch   = "hyperv-virtual-switch"
	kvmNetwork            = "kvm-network"
	kvmQemuURI            = "kvm-qemu-uri"
	kvmGPU                = "kvm-gpu"
	kvmHidden             = "kvm-hidden"
	keepContext           = "keep-context"
	createMount           = "mount"
	featureGates          = "feature-gates"
	apiServerName         = "apiserver-name"
	apiServerPort         = "apiserver-port"
	dnsDomain             = "dns-domain"
	serviceCIDR           = "service-cluster-ip-range"
	imageRepository       = "image-repository"
	imageMirrorCountry    = "image-mirror-country"
	mountString           = "mount-string"
	disableDriverMounts   = "disable-driver-mounts"
	cacheImages           = "cache-images"
	uuid                  = "uuid"
	vpnkitSock            = "hyperkit-vpnkit-sock"
	vsockPorts            = "hyperkit-vsock-ports"
	embedCerts            = "embed-certs"
	noVTXCheck            = "no-vtx-check"
	downloadOnly          = "download-only"
	dnsProxy              = "dns-proxy"
	hostDNSResolver       = "host-dns-resolver"
	waitUntilHealthy      = "wait"
)

var (
	registryMirror   []string
	dockerEnv        []string
	dockerOpt        []string
	insecureRegistry []string
	apiServerNames   []string
	apiServerIPs     []net.IP
	extraOptions     pkgutil.ExtraOptionSlice
)

func init() {
	initMinikubeFlags()
	initKubernetesFlags()
	initDriverFlags()
	initNetworkingFlags()
	if err := viper.BindPFlags(startCmd.Flags()); err != nil {
		exit.WithError("unable to bind flags", err)
	}

	RootCmd.AddCommand(startCmd)
}

// initMinikubeFlags includes commandline flags for minikube.
func initMinikubeFlags() {
	startCmd.Flags().Int(cpus, constants.DefaultCPUS, "Number of CPUs allocated to the minikube VM")
	startCmd.Flags().String(memory, constants.DefaultMemorySize, "Amount of RAM allocated to the minikube VM (format: <number>[<unit>], where unit = b, k, m or g)")
	startCmd.Flags().String(humanReadableDiskSize, constants.DefaultDiskSize, "Disk size allocated to the minikube VM (format: <number>[<unit>], where unit = b, k, m or g)")
	startCmd.Flags().Bool(downloadOnly, false, "If true, only download and cache files for later use - don't install or start anything.")
	startCmd.Flags().Bool(cacheImages, true, "If true, cache docker images for the current bootstrapper and load them into the machine. Always false with --vm-driver=none.")
	startCmd.Flags().String(isoURL, constants.DefaultISOURL, "Location of the minikube iso")
	startCmd.Flags().Bool(keepContext, constants.DefaultKeepContext, "This will keep the existing kubectl context and will create a minikube context.")
	startCmd.Flags().String(containerRuntime, "docker", "The container runtime to be used (docker, crio, containerd)")
	startCmd.Flags().Bool(createMount, false, "This will start the mount daemon and automatically mount files into minikube")
	startCmd.Flags().String(mountString, constants.DefaultMountDir+":"+constants.DefaultMountEndpoint, "The argument to pass the minikube mount command on start")
	startCmd.Flags().String(criSocket, "", "The cri socket path to be used")
	startCmd.Flags().String(networkPlugin, "", "The name of the network plugin")
	startCmd.Flags().Bool(enableDefaultCNI, false, "Enable the default CNI plugin (/etc/cni/net.d/k8s.conf). Used in conjunction with \"--network-plugin=cni\"")
}

// initKubernetesFlags inits the commandline flags for kubernetes related options
func initKubernetesFlags() {
	startCmd.Flags().String(kubernetesVersion, constants.DefaultKubernetesVersion, "The kubernetes version that the minikube VM will use (ex: v1.2.3)")
	startCmd.Flags().Var(&extraOptions, "extra-config",
		`A set of key=value pairs that describe configuration that may be passed to different components.
		The key should be '.' separated, and the first part before the dot is the component to apply the configuration to.
		Valid components are: kubelet, kubeadm, apiserver, controller-manager, etcd, proxy, scheduler
		Valid kubeadm parameters: `+fmt.Sprintf("%s, %s", strings.Join(kubeadm.KubeadmExtraArgsWhitelist[kubeadm.KubeadmCmdParam], ", "), strings.Join(kubeadm.KubeadmExtraArgsWhitelist[kubeadm.KubeadmConfigParam], ",")))
	startCmd.Flags().String(featureGates, "", "A set of key=value pairs that describe feature gates for alpha/experimental features.")
	startCmd.Flags().String(dnsDomain, constants.ClusterDNSDomain, "The cluster dns domain name used in the kubernetes cluster")
	startCmd.Flags().Int(apiServerPort, pkgutil.APIServerPort, "The apiserver listening port")
	startCmd.Flags().String(apiServerName, constants.APIServerName, "The apiserver name which is used in the generated certificate for kubernetes.  This can be used if you want to make the apiserver available from outside the machine")
	startCmd.Flags().StringArrayVar(&apiServerNames, "apiserver-names", nil, "A set of apiserver names which are used in the generated certificate for kubernetes.  This can be used if you want to make the apiserver available from outside the machine")
	startCmd.Flags().IPSliceVar(&apiServerIPs, "apiserver-ips", nil, "A set of apiserver IP Addresses which are used in the generated certificate for kubernetes.  This can be used if you want to make the apiserver available from outside the machine")

}

// initDriverFlags inits the commandline flags for vm drivers
func initDriverFlags() {
	startCmd.Flags().String(vmDriver, constants.DefaultVMDriver, fmt.Sprintf("VM driver is one of: %v", constants.SupportedVMDrivers))
	// kvm
	startCmd.Flags().String(kvmNetwork, "default", "The KVM network name. (only supported with KVM driver)")
	startCmd.Flags().String(kvmQemuURI, "qemu:///system", "The KVM QEMU connection URI. (works only with kvm2 driver on linux)")
	startCmd.Flags().Bool(kvmGPU, false, "Enable experimental NVIDIA GPU support in minikube")
	startCmd.Flags().Bool(kvmHidden, false, "Hide the hypervisor signature from the guest in minikube")

	// virtualbox
	startCmd.Flags().String(hostOnlyCIDR, "192.168.99.1/24", "The CIDR to be used for the minikube VM (only supported with Virtualbox driver)")
	startCmd.Flags().Bool(dnsProxy, false, "Enable proxy for NAT DNS requests (virtualbox)")
	startCmd.Flags().Bool(hostDNSResolver, true, "Enable host resolver for NAT DNS requests (virtualbox)")
	startCmd.Flags().Bool(noVTXCheck, false, "Disable checking for the availability of hardware virtualization before the vm is started (virtualbox)")

	// hyperkit
	startCmd.Flags().StringSlice(vsockPorts, []string{}, "List of guest VSock ports that should be exposed as sockets on the host (Only supported on with hyperkit now).")
	startCmd.Flags().String(uuid, "", "Provide VM UUID to restore MAC address (only supported with Hyperkit driver).")
	startCmd.Flags().String(vpnkitSock, "", "Location of the VPNKit socket used for networking. If empty, disables Hyperkit VPNKitSock, if 'auto' uses Docker for Mac VPNKit connection, otherwise uses the specified VSock.")
	startCmd.Flags().StringSlice(nfsShare, []string{}, "Local folders to share with Guest via NFS mounts (Only supported on with hyperkit now)")
	startCmd.Flags().String(nfsSharesRoot, "/nfsshares", "Where to root the NFS Shares (defaults to /nfsshares, only supported with hyperkit now)")

	// hyperv
	startCmd.Flags().String(hypervVirtualSwitch, "", "The hyperv virtual switch name. Defaults to first found. (only supported with HyperV driver)")

	// xhyveDiskDriver
	startCmd.Flags().String(xhyveDiskDriver, "ahci-hd", "The disk driver to use [ahci-hd|virtio-blk] (only supported with xhyve driver)")
	startCmd.Flags().Bool(disableDriverMounts, false, "Disables the filesystem mounts provided by the hypervisors (vboxfs, xhyve-9p)")

}

// initNetworkingFlags inits the commandline flags for connectivity related flags for start
func initNetworkingFlags() {
	startCmd.Flags().StringSliceVar(&insecureRegistry, "insecure-registry", nil, "Insecure Docker registries to pass to the Docker daemon.  The default service CIDR range will automatically be added.")
	startCmd.Flags().StringSliceVar(&registryMirror, "registry-mirror", nil, "Registry mirrors to pass to the Docker daemon")
	startCmd.Flags().String(imageRepository, "", "Alternative image repository to pull docker images from. This can be used when you have limited access to gcr.io. Set it to \"auto\" to let minikube decide one for you. For Chinese mainland users, you may use local gcr.io mirrors such as registry.cn-hangzhou.aliyuncs.com/google_containers")
	startCmd.Flags().String(imageMirrorCountry, "", "Country code of the image mirror to be used. Leave empty to use the global one. For Chinese mainland users, set it to cn")
<<<<<<< HEAD
	startCmd.Flags().String(containerRuntime, "docker", "The container runtime to be used (docker, crio, containerd)")
	startCmd.Flags().String(criSocket, "", "The cri socket path to be used")
	startCmd.Flags().String(kubernetesVersion, constants.DefaultKubernetesVersion, "The kubernetes version that the minikube VM will use (ex: v1.2.3)")
	startCmd.Flags().String(networkPlugin, "", "The name of the network plugin")
	startCmd.Flags().Bool(enableDefaultCNI, false, "Enable the default CNI plugin (/etc/cni/net.d/k8s.conf). Used in conjunction with \"--network-plugin=cni\"")
	startCmd.Flags().String(featureGates, "", "A set of key=value pairs that describe feature gates for alpha/experimental features.")
	startCmd.Flags().Bool(downloadOnly, false, "If true, only download and cache files for later use - don't install or start anything.")
	startCmd.Flags().Bool(cacheImages, true, "If true, cache docker images for the current bootstrapper and load them into the machine. Always false with --vm-driver=none.")
	startCmd.Flags().Var(&extraOptions, "extra-config",
		`A set of key=value pairs that describe configuration that may be passed to different components.
		The key should be '.' separated, and the first part before the dot is the component to apply the configuration to.
		Valid components are: kubelet, kubeadm, apiserver, controller-manager, etcd, proxy, scheduler
		Valid kubeadm parameters: `+fmt.Sprintf("%s, %s", strings.Join(kubeadm.KubeadmExtraArgsWhitelist[kubeadm.KubeadmCmdParam], ", "), strings.Join(kubeadm.KubeadmExtraArgsWhitelist[kubeadm.KubeadmConfigParam], ",")))
	startCmd.Flags().String(uuid, "", "Provide VM UUID to restore MAC address (only supported with Hyperkit driver).")
	startCmd.Flags().String(vpnkitSock, "", "Location of the VPNKit socket used for networking. If empty, disables Hyperkit VPNKitSock, if 'auto' uses Docker for Mac VPNKit connection, otherwise uses the specified VSock.")
	startCmd.Flags().StringSlice(vsockPorts, []string{}, "List of guest VSock ports that should be exposed as sockets on the host (Only supported on with hyperkit now).")
	startCmd.Flags().Bool(noVTXCheck, false, "Disable checking for the availability of hardware virtualization before the vm is started (virtualbox)")
	startCmd.Flags().Bool(dnsProxy, false, "Enable proxy for NAT DNS requests (virtualbox)")
	startCmd.Flags().Bool(waitUntilHealthy, true, "Wait until Kubernetes core services are healthy before exiting")
	startCmd.Flags().Bool(hostDNSResolver, true, "Enable host resolver for NAT DNS requests (virtualbox)")
	if err := viper.BindPFlags(startCmd.Flags()); err != nil {
		exit.WithError("unable to bind flags", err)
	}
	RootCmd.AddCommand(startCmd)
=======
	startCmd.Flags().String(serviceCIDR, pkgutil.DefaultServiceCIDR, "The CIDR to be used for service cluster IPs.")
	startCmd.Flags().StringArrayVar(&dockerEnv, "docker-env", nil, "Environment variables to pass to the Docker daemon. (format: key=value)")
	startCmd.Flags().StringArrayVar(&dockerOpt, "docker-opt", nil, "Specify arbitrary flags to pass to the Docker daemon. (format: key=value)")
>>>>>>> 4792e020
}

// startCmd represents the start command
var startCmd = &cobra.Command{
	Use:   "start",
	Short: "Starts a local kubernetes cluster",
	Long: `Starts a local kubernetes cluster using VM. This command
assumes you have already installed one of the VM drivers: virtualbox/parallels/vmwarefusion/kvm/xhyve/hyperv.`,
	Run: runStart,
}

// runStart handles the executes the flow of "minikube start"
func runStart(cmd *cobra.Command, args []string) {
	console.OutT(console.Happy, "minikube {{.version}} on {{.os}} ({{.arch}})", console.Arg{"version": version.GetVersion(), "os": runtime.GOOS, "arch": runtime.GOARCH})
	validateConfig()
	validateUser()

	k8sVersion, isUpgrade := getKubernetesVersion()
	config, err := generateConfig(cmd, k8sVersion)
	if err != nil {
		exit.WithError("Failed to generate config", err)
	}

	// For non-"none", the ISO is required to boot, so block until it is downloaded
	downloadISO(config)

	// With "none", images are persistently stored in Docker, so internal caching isn't necessary.
	skipCache(&config)

	// Now that the ISO is downloaded, pull images in the background while the VM boots.
	var cacheGroup errgroup.Group
	beginCacheImages(&cacheGroup, config.KubernetesConfig.ImageRepository, k8sVersion)

	// Abstraction leakage alert: startHost requires the config to be saved, to satistfy pkg/provision/buildroot.
	// Hence, saveConfig must be called before startHost, and again afterwards when we know the IP.
	if err := saveConfig(&config); err != nil {
		exit.WithError("Failed to save config", err)
	}

	validateDriverVersion(viper.GetString(vmDriver))
	// exits here in case of --download-only option.
	handleDownloadOnly(&cacheGroup, k8sVersion)
	mRunner, preExists, machineAPI, host := startMachine(&config)
	defer machineAPI.Close()
	// configure the runtime (docker, containerd, crio)
	cr := configureRuntimes(mRunner)
	showVersionInfo(k8sVersion, cr)
	waitCacheImages(&cacheGroup)

	// setup kube adm and certs and return bootstrapperx
	bs := setupKubeAdm(machineAPI, config.KubernetesConfig)
	// The kube config must be update must come before bootstrapping, otherwise health checks may use a stale IP
	kubeconfig := updateKubeConfig(host, &config)
	// pull images or restart cluster
	bootstrapCluster(bs, cr, mRunner, config.KubernetesConfig, preExists, isUpgrade)
	configureMounts()
	if err = loadCachedImagesInConfigFile(); err != nil {
		console.Failure("Unable to load cached images from config file.")
	}
	// special ops for none driver, like change minikube directory.
	prepareNone(viper.GetString(vmDriver))

	if err := bs.WaitCluster(config.KubernetesConfig); err != nil {
		exit.WithError("Wait failed", err)
	}
	showKubectlConnectInfo(kubeconfig)

}

func handleDownloadOnly(cacheGroup *errgroup.Group, k8sVersion string) {
	// If --download-only, complete the remaining downloads and exit.
	if !viper.GetBool(downloadOnly) {
		return
	}
	if err := doCacheBinaries(k8sVersion); err != nil {
		exit.WithError("Failed to cache binaries", err)
	}
	waitCacheImages(cacheGroup)
	if err := CacheImagesInConfigFile(); err != nil {
		exit.WithError("Failed to cache images", err)
	}
	console.OutStyle(console.Check, "Download complete!")
	os.Exit(0)

}

func startMachine(config *cfg.Config) (runner command.Runner, preExists bool, machineAPI libmachine.API, host *host.Host) {
	m, err := machine.NewAPIClient()
	if err != nil {
		exit.WithError("Failed to get machine client", err)
	}
	host, preExists = startHost(m, config.MachineConfig)

	ip := validateNetwork(host)
	// Bypass proxy for minikube's vm host ip
	err = proxy.ExcludeIP(ip)
	if err != nil {
		console.ErrT(console.FailureType, "Failed to set NO_PROXY Env. Please use `export NO_PROXY=$NO_PROXY,{{.ip}}`.", console.Arg{"ip": ip})
	}
	// Save IP to configuration file for subsequent use
	config.KubernetesConfig.NodeIP = ip
	if err := saveConfig(config); err != nil {
		exit.WithError("Failed to save config", err)
	}
	runner, err = machine.CommandRunner(host)
	if err != nil {
		exit.WithError("Failed to get command runner", err)
	}

	return runner, preExists, m, host
}

<<<<<<< HEAD
	if viper.GetBool(waitUntilHealthy) {
		if err := bs.WaitCluster(config.KubernetesConfig); err != nil {
			exit.WithError("Wait failed", err)
		}
=======
func getKubernetesVersion() (k8sVersion string, isUpgrade bool) {
	oldConfig, err := cfg.Load()
	if err != nil && !os.IsNotExist(err) {
		exit.WithCode(exit.Data, "Unable to load config: %v", err)
>>>>>>> 4792e020
	}
	return validateKubernetesVersions(oldConfig)
}

func downloadISO(config cfg.Config) {
	if viper.GetString(vmDriver) != constants.DriverNone {
		if err := cluster.CacheISO(config.MachineConfig); err != nil {
			exit.WithError("Failed to cache ISO", err)
		}
	}
}

func skipCache(config *cfg.Config) {
	if viper.GetString(vmDriver) == constants.DriverNone {
		viper.Set(cacheImages, false)
		config.KubernetesConfig.ShouldLoadCachedImages = false
	}
}

func showVersionInfo(k8sVersion string, cr cruntime.Manager) {
	version, _ := cr.Version()
	console.OutT(cr.Style(), "Configuring environment for Kubernetes {{.k8sVersion}} on {{.runtime}} {{.runtimeVersion}}", console.Arg{"k8sVersion": k8sVersion, "runtime": cr.Name(), "runtimeVersion": version})
	for _, v := range dockerOpt {
		console.OutStyle(console.Option, "opt %s", v)
	}
	for _, v := range dockerEnv {
		console.OutStyle(console.Option, "env %s", v)
	}
}

func showKubectlConnectInfo(kubeconfig *pkgutil.KubeConfigSetup) {
	if kubeconfig.KeepContext {
		console.OutT(console.Kubectl, "To connect to this cluster, use: kubectl --context={{.name}}", console.Arg{"name": kubeconfig.ClusterName})
	} else {
		if !viper.GetBool(waitUntilHealthy) {
			console.OutT(console.Ready, "kubectl has been configured configured to use {{.name}}", console.Arg{"name": cfg.GetMachineName()})
		} else {
			console.OutT(console.Ready, "Done! kubectl is now configured to use {{.name}}", console.Arg{"name": cfg.GetMachineName()})
		}
	}
	_, err := exec.LookPath("kubectl")
	if err != nil {
		console.OutStyle(console.Tip, "For best results, install kubectl: https://kubernetes.io/docs/tasks/tools/install-kubectl/")
	}
}

func selectImageRepository(mirrorCountry string, k8sVersion string) (bool, string, error) {
	var tryCountries []string
	var fallback string
	glog.Infof("selecting image repository for country %s ...", mirrorCountry)

	if mirrorCountry != "" {
		localRepos, ok := constants.ImageRepositories[mirrorCountry]
		if !ok || len(localRepos) == 0 {
			return false, "", fmt.Errorf("invalid image mirror country code: %s", mirrorCountry)
		}

		tryCountries = append(tryCountries, mirrorCountry)

		// we'll use the first repository as fallback
		// when none of the mirrors in the given location is available
		fallback = localRepos[0]

	} else {
		// always make sure global is preferred
		tryCountries = append(tryCountries, "global")
		for k := range constants.ImageRepositories {
			if strings.ToLower(k) != "global" {
				tryCountries = append(tryCountries, k)
			}
		}
	}

	checkRepository := func(repo string) error {
		podInfraContainerImage, _ := constants.GetKubeadmCachedImages(repo, k8sVersion)

		ref, err := name.ParseReference(podInfraContainerImage, name.WeakValidation)
		if err != nil {
			return err
		}

		_, err = remote.Image(ref, remote.WithAuthFromKeychain(authn.DefaultKeychain))
		return err
	}

	for _, code := range tryCountries {
		localRepos := constants.ImageRepositories[code]
		for _, repo := range localRepos {
			err := checkRepository(repo)
			if err == nil {
				return true, repo, nil
			}
		}
	}

	return false, fallback, nil
}

// validerUser validates minikube is run by the recommended user (privileged or regular)
func validateUser() {
	u, err := user.Current()
	d := viper.GetString(vmDriver)
	// Check if minikube needs to run with sudo or not.
	if err == nil {
		if d == constants.DriverNone && u.Name != "root" {
			exit.Usage("Please run with sudo. the vm-driver %q requires sudo.", constants.DriverNone)

		} else if u.Name == "root" && !(d == constants.DriverHyperv || d == constants.DriverNone) {
			console.OutT(console.WarningType, "Please don't run minikube as root or with 'sudo' privileges. It isn't necessary with {{.driver}} driver.", console.Arg{"driver": d})
		}

	} else {
		glog.Errorf("Error getting the current user: %v", err)
	}

}

// validateConfig validates the supplied configuration against known bad combinations
func validateConfig() {
	diskSizeMB := pkgutil.CalculateSizeInMB(viper.GetString(humanReadableDiskSize))
	if diskSizeMB < pkgutil.CalculateSizeInMB(constants.MinimumDiskSize) {
		exit.WithCode(exit.Config, "Requested disk size (%dMB) is less than minimum of (%dMB)", diskSizeMB, pkgutil.CalculateSizeInMB(constants.MinimumDiskSize))
	}

	err := autoSetOptions(viper.GetString(vmDriver))
	if err != nil {
		glog.Errorf("Error autoSetOptions : %v", err)
	}

	memorySizeMB := pkgutil.CalculateSizeInMB(viper.GetString(memory))
	if memorySizeMB < pkgutil.CalculateSizeInMB(constants.MinimumMemorySize) {
		exit.Usage("Requested memory allocation (%dMB) is less than the minimum allowed of %dMB", memorySizeMB, pkgutil.CalculateSizeInMB(constants.MinimumMemorySize))
	}
	if memorySizeMB < pkgutil.CalculateSizeInMB(constants.DefaultMemorySize) {
		console.OutT(console.Notice, "Requested memory allocation ({{.memory}}MB) is less than the default memory allocation of {{.default}}MB. Beware that minikube might not work correctly or crash unexpectedly.", console.Arg{"memory": memorySizeMB, "default": pkgutil.CalculateSizeInMB(constants.DefaultMemorySize)})
	}

	// check that kubeadm extra args contain only whitelisted parameters
	for param := range extraOptions.AsMap().Get(kubeadm.Kubeadm) {
		if !pkgutil.ContainsString(kubeadm.KubeadmExtraArgsWhitelist[kubeadm.KubeadmCmdParam], param) &&
			!pkgutil.ContainsString(kubeadm.KubeadmExtraArgsWhitelist[kubeadm.KubeadmConfigParam], param) {
			exit.Usage("Sorry, the kubeadm.%s parameter is currently not supported by --extra-config", param)
		}
	}

	validateRegistryMirror()
}

// This function validates if the --registry-mirror
// args match the format of http://localhost
func validateRegistryMirror() {

	if len(registryMirror) > 0 {
		for _, loc := range registryMirror {
			URL, err := url.Parse(loc)
			if err != nil {
				glog.Errorln("Error Parsing URL: ", err)
			}
			if (URL.Scheme != "http" && URL.Scheme != "https") || URL.Path != "" {
				exit.Usage("Sorry, url provided with --registry-mirror flag is invalid %q", loc)
			}

		}
	}
}

// doCacheBinaries caches Kubernetes binaries in the foreground
func doCacheBinaries(k8sVersion string) error {
	return machine.CacheBinariesForBootstrapper(k8sVersion, viper.GetString(cmdcfg.Bootstrapper))
}

// beginCacheImages caches Docker images in the background
func beginCacheImages(g *errgroup.Group, imageRepository string, k8sVersion string) {
	if !viper.GetBool(cacheImages) {
		return
	}

	g.Go(func() error {
		return machine.CacheImagesForBootstrapper(imageRepository, k8sVersion, viper.GetString(cmdcfg.Bootstrapper))
	})
}

// waitCacheImages blocks until the image cache jobs complete
func waitCacheImages(g *errgroup.Group) {
	if !viper.GetBool(cacheImages) {
		return
	}
	if err := g.Wait(); err != nil {
		glog.Errorln("Error caching images: ", err)
	}
}

// generateConfig generates cfg.Config based on flags and supplied arguments
func generateConfig(cmd *cobra.Command, k8sVersion string) (cfg.Config, error) {
	r, err := cruntime.New(cruntime.Config{Type: viper.GetString(containerRuntime)})
	if err != nil {
		return cfg.Config{}, err
	}

	// Pick good default values for --network-plugin and --enable-default-cni based on runtime.
	selectedEnableDefaultCNI := viper.GetBool(enableDefaultCNI)
	selectedNetworkPlugin := viper.GetString(networkPlugin)
	if r.DefaultCNI() && !cmd.Flags().Changed(networkPlugin) {
		selectedNetworkPlugin = "cni"
		if !cmd.Flags().Changed(enableDefaultCNI) {
			selectedEnableDefaultCNI = true
		}
	}

	// Feed Docker our host proxy environment by default, so that it can pull images
	if _, ok := r.(*cruntime.Docker); ok {
		if !cmd.Flags().Changed("docker-env") {
			for _, k := range proxy.EnvVars {
				if v := os.Getenv(k); v != "" {
					// convert https_proxy to HTTPS_PROXY for linux
					// TODO (@medyagh): if user has both http_proxy & HTTPS_PROXY set merge them.
					k = strings.ToUpper(k)
					dockerEnv = append(dockerEnv, fmt.Sprintf("%s=%s", k, v))
				}
			}
		}
	}

	repository := viper.GetString(imageRepository)
	mirrorCountry := strings.ToLower(viper.GetString(imageMirrorCountry))
	if strings.ToLower(repository) == "auto" || mirrorCountry != "" {
		found, autoSelectedRepository, err := selectImageRepository(mirrorCountry, k8sVersion)
		if err != nil {
			exit.WithError("Failed to check main repository and mirrors for images for images", err)
		}

		if !found {
			if autoSelectedRepository == "" {
				exit.WithCode(exit.Failure, "None of known repositories is accessible. Consider specifying an alternative image repository with --image-repository flag")
			} else {
				console.Warning("None of known repositories in your location is accessible. Use %s as fallback.", autoSelectedRepository)
			}
		}

		repository = autoSelectedRepository
	}

	if repository != "" {
		console.OutT(console.SuccessType, "Using image repository {{.name}}", console.Arg{"name": repository})
	}

	cfg := cfg.Config{
		MachineConfig: cfg.MachineConfig{
			KeepContext:         viper.GetBool(keepContext),
			MinikubeISO:         viper.GetString(isoURL),
			Memory:              pkgutil.CalculateSizeInMB(viper.GetString(memory)),
			CPUs:                viper.GetInt(cpus),
			DiskSize:            pkgutil.CalculateSizeInMB(viper.GetString(humanReadableDiskSize)),
			VMDriver:            viper.GetString(vmDriver),
			ContainerRuntime:    viper.GetString(containerRuntime),
			HyperkitVpnKitSock:  viper.GetString(vpnkitSock),
			HyperkitVSockPorts:  viper.GetStringSlice(vsockPorts),
			XhyveDiskDriver:     viper.GetString(xhyveDiskDriver),
			NFSShare:            viper.GetStringSlice(nfsShare),
			NFSSharesRoot:       viper.GetString(nfsSharesRoot),
			DockerEnv:           dockerEnv,
			DockerOpt:           dockerOpt,
			InsecureRegistry:    insecureRegistry,
			RegistryMirror:      registryMirror,
			HostOnlyCIDR:        viper.GetString(hostOnlyCIDR),
			HypervVirtualSwitch: viper.GetString(hypervVirtualSwitch),
			KVMNetwork:          viper.GetString(kvmNetwork),
			KVMQemuURI:          viper.GetString(kvmQemuURI),
			KVMGPU:              viper.GetBool(kvmGPU),
			KVMHidden:           viper.GetBool(kvmHidden),
			Downloader:          pkgutil.DefaultDownloader{},
			DisableDriverMounts: viper.GetBool(disableDriverMounts),
			UUID:                viper.GetString(uuid),
			NoVTXCheck:          viper.GetBool(noVTXCheck),
			DNSProxy:            viper.GetBool(dnsProxy),
			HostDNSResolver:     viper.GetBool(hostDNSResolver),
		},
		KubernetesConfig: cfg.KubernetesConfig{
			KubernetesVersion:      k8sVersion,
			NodePort:               viper.GetInt(apiServerPort),
			NodeName:               constants.DefaultNodeName,
			APIServerName:          viper.GetString(apiServerName),
			APIServerNames:         apiServerNames,
			APIServerIPs:           apiServerIPs,
			DNSDomain:              viper.GetString(dnsDomain),
			FeatureGates:           viper.GetString(featureGates),
			ContainerRuntime:       viper.GetString(containerRuntime),
			CRISocket:              viper.GetString(criSocket),
			NetworkPlugin:          selectedNetworkPlugin,
			ServiceCIDR:            viper.GetString(serviceCIDR),
			ImageRepository:        repository,
			ExtraOptions:           extraOptions,
			ShouldLoadCachedImages: viper.GetBool(cacheImages),
			EnableDefaultCNI:       selectedEnableDefaultCNI,
		},
	}
	return cfg, nil
}

// autoSetOptions sets the options needed for specific vm-driver automatically.
func autoSetOptions(vmDriver string) error {
	//  options for none driver
	if vmDriver == constants.DriverNone {
		if o := none.AutoOptions(); o != "" {
			return extraOptions.Set(o)
		}
	}
	return nil
}

// prepareNone prepares the user and host for the joy of the "none" driver
func prepareNone(vmDriver string) {
	if vmDriver != constants.DriverNone {
		return
	}
	console.OutStyle(console.StartingNone, "Configuring local host environment ...")
	if viper.GetBool(cfg.WantNoneDriverWarning) {
		console.OutLn("")
		console.Warning("The 'none' driver provides limited isolation and may reduce system security and reliability.")
		console.Warning("For more information, see:")
		console.OutStyle(console.URL, "https://github.com/kubernetes/minikube/blob/master/docs/vmdriver-none.md")
		console.OutLn("")
	}

	if os.Getenv("CHANGE_MINIKUBE_NONE_USER") == "" {
		home := os.Getenv("HOME")
		console.Warning("kubectl and minikube configuration will be stored in %s", home)
		console.Warning("To use kubectl or minikube commands as your own user, you may")
		console.Warning("need to relocate them. For example, to overwrite your own settings:")

		console.OutLn("")
		console.OutStyle(console.Command, "sudo mv %s/.kube %s/.minikube $HOME", home, home)
		console.OutStyle(console.Command, "sudo chown -R $USER $HOME/.kube $HOME/.minikube")
		console.OutLn("")

		console.OutStyle(console.Tip, "This can also be done automatically by setting the env var CHANGE_MINIKUBE_NONE_USER=true")
	}

	if err := pkgutil.MaybeChownDirRecursiveToMinikubeUser(constants.GetMinipath()); err != nil {
		exit.WithCode(exit.Permissions, "Failed to chown %s: %v", constants.GetMinipath(), err)
	}
}

// startHost starts a new minikube host using a VM or None
func startHost(api libmachine.API, mc cfg.MachineConfig) (*host.Host, bool) {
	exists, err := api.Exists(cfg.GetMachineName())
	if err != nil {
		exit.WithError("Failed to check if machine exists", err)
	}

	var host *host.Host
	start := func() (err error) {
		host, err = cluster.StartHost(api, mc)
		if err != nil {
			glog.Errorf("StartHost: %v", err)
		}
		return err
	}
	if err = pkgutil.RetryAfter(3, start, 2*time.Second); err != nil {
		exit.WithError("Unable to start VM", err)
	}
	return host, exists
}

// validateNetwork tries to catch network problems as soon as possible
func validateNetwork(h *host.Host) string {
	ip, err := h.Driver.GetIP()
	if err != nil {
		exit.WithError("Unable to get VM IP address", err)
	}

	optSeen := false
	warnedOnce := false
	for _, k := range proxy.EnvVars {
		if v := os.Getenv(k); v != "" {
			if !optSeen {
				console.OutStyle(console.Internet, "Found network options:")
				optSeen = true
			}
			console.OutStyle(console.Option, "%s=%s", k, v)
			ipExcluded := proxy.IsIPExcluded(ip) // Skip warning if minikube ip is already in NO_PROXY
			k = strings.ToUpper(k)               // for http_proxy & https_proxy
			if (k == "HTTP_PROXY" || k == "HTTPS_PROXY") && !ipExcluded && !warnedOnce {
				console.Warning("You appear to be using a proxy, but your NO_PROXY environment does not include the minikube IP (%s). Please see https://github.com/kubernetes/minikube/blob/master/docs/http_proxy.md for more details", ip)
				warnedOnce = true
			}
		}
	}

	// Here is where we should be checking connectivity to/from the VM
	return ip
}

// validateKubernetesVersions ensures that the requested version is reasonable
func validateKubernetesVersions(old *cfg.Config) (string, bool) {
	rawVersion := viper.GetString(kubernetesVersion)
	isUpgrade := false
	if rawVersion == "" {
		rawVersion = constants.DefaultKubernetesVersion
	}

	nvs, err := semver.Make(strings.TrimPrefix(rawVersion, version.VersionPrefix))
	if err != nil {
		exit.WithCode(exit.Data, "Unable to parse %q: %v", rawVersion, err)
	}
	nv := version.VersionPrefix + nvs.String()

	if old == nil || old.KubernetesConfig.KubernetesVersion == "" {
		return nv, isUpgrade
	}

	ovs, err := semver.Make(strings.TrimPrefix(old.KubernetesConfig.KubernetesVersion, version.VersionPrefix))
	if err != nil {
		glog.Errorf("Error parsing old version %q: %v", old.KubernetesConfig.KubernetesVersion, err)
	}

	if nvs.LT(ovs) {
		nv = version.VersionPrefix + ovs.String()
		console.ErrT(console.Conflict, "Kubernetes downgrade is not supported, will continue to use {{.version}}", console.Arg{"version": nv})
		return nv, isUpgrade
	}
	if nvs.GT(ovs) {
		console.OutT(console.ThumbsUp, "minikube will upgrade the local cluster from Kubernetes {{.old}} to {{.new}}", console.Arg{"old": ovs, "new": nvs})
		isUpgrade = true
	}
	return nv, isUpgrade
}

// setupKubeAdm adds any requested files into the VM before Kubernetes is started
func setupKubeAdm(mAPI libmachine.API, kc cfg.KubernetesConfig) bootstrapper.Bootstrapper {
	bs, err := getClusterBootstrapper(mAPI, viper.GetString(cmdcfg.Bootstrapper))
	if err != nil {
		exit.WithError("Failed to get bootstrapper", err)
	}
	for _, eo := range extraOptions {
		console.OutStyle(console.Option, "%s.%s=%s", eo.Component, eo.Key, eo.Value)
	}
	// Loads cached images, generates config files, download binaries
	if err := bs.UpdateCluster(kc); err != nil {
		exit.WithError("Failed to update cluster", err)
	}
	if err := bs.SetupCerts(kc); err != nil {
		exit.WithError("Failed to setup certs", err)
	}
	return bs
}

// updateKubeConfig sets up kubectl
func updateKubeConfig(h *host.Host, c *cfg.Config) *pkgutil.KubeConfigSetup {
	addr, err := h.Driver.GetURL()
	if err != nil {
		exit.WithError("Failed to get driver URL", err)
	}
	addr = strings.Replace(addr, "tcp://", "https://", -1)
	addr = strings.Replace(addr, ":2376", ":"+strconv.Itoa(c.KubernetesConfig.NodePort), -1)
	if c.KubernetesConfig.APIServerName != constants.APIServerName {
		addr = strings.Replace(addr, c.KubernetesConfig.NodeIP, c.KubernetesConfig.APIServerName, -1)
	}

	kcs := &pkgutil.KubeConfigSetup{
		ClusterName:          cfg.GetMachineName(),
		ClusterServerAddress: addr,
		ClientCertificate:    constants.MakeMiniPath("client.crt"),
		ClientKey:            constants.MakeMiniPath("client.key"),
		CertificateAuthority: constants.MakeMiniPath("ca.crt"),
		KeepContext:          viper.GetBool(keepContext),
		EmbedCerts:           viper.GetBool(embedCerts),
	}
	kcs.SetKubeConfigFile(cmdutil.GetKubeConfigPath())
	if err := pkgutil.SetupKubeConfig(kcs); err != nil {
		exit.WithError("Failed to setup kubeconfig", err)
	}
	return kcs
}

// configureRuntimes does what needs to happen to get a runtime going.
func configureRuntimes(runner cruntime.CommandRunner) cruntime.Manager {
	config := cruntime.Config{Type: viper.GetString(containerRuntime), Runner: runner}
	cr, err := cruntime.New(config)
	if err != nil {
		exit.WithError(fmt.Sprintf("Failed runtime for %+v", config), err)
	}

	disableOthers := true
	if viper.GetString(vmDriver) == constants.DriverNone {
		disableOthers = false
	}
	err = cr.Enable(disableOthers)
	if err != nil {
		exit.WithError("Failed to enable container runtime", err)
	}

	return cr
}

// bootstrapCluster starts Kubernetes using the chosen bootstrapper
func bootstrapCluster(bs bootstrapper.Bootstrapper, r cruntime.Manager, runner command.Runner, kc cfg.KubernetesConfig, preexisting bool, isUpgrade bool) {
	// hum. bootstrapper.Bootstrapper should probably have a Name function.
	bsName := viper.GetString(cmdcfg.Bootstrapper)

	if isUpgrade || !preexisting {
		console.OutStyle(console.Pulling, "Pulling images ...")
		if err := bs.PullImages(kc); err != nil {
			console.OutT(console.FailureType, "Unable to pull images, which may be OK: {{.error}}", console.Arg{"error": err})
		}
	}

	if preexisting {
		console.OutT(console.Restarting, "Relaunching Kubernetes {{.version}} using {{.bootstrapper}} ... ", console.Arg{"version": kc.KubernetesVersion, "bootstrapper": bsName})
		if err := bs.RestartCluster(kc); err != nil {
			exit.WithLogEntries("Error restarting cluster", err, logs.FindProblems(r, bs, runner))
		}
		return
	}

	console.OutStyle(console.Launch, "Launching Kubernetes ... ")
	if err := bs.StartCluster(kc); err != nil {
		exit.WithLogEntries("Error starting cluster", err, logs.FindProblems(r, bs, runner))
	}
}

// configureMounts configures any requested filesystem mounts
func configureMounts() {
	if !viper.GetBool(createMount) {
		return
	}

	console.OutT(console.Mounting, "Creating mount {{.name}} ...", console.Arg{"name": viper.GetString(mountString)})
	path := os.Args[0]
	mountDebugVal := 0
	if glog.V(8) {
		mountDebugVal = 1
	}
	mountCmd := exec.Command(path, "mount", fmt.Sprintf("--v=%d", mountDebugVal), viper.GetString(mountString))
	mountCmd.Env = append(os.Environ(), constants.IsMinikubeChildProcess+"=true")
	if glog.V(8) {
		mountCmd.Stdout = os.Stdout
		mountCmd.Stderr = os.Stderr
	}
	if err := mountCmd.Start(); err != nil {
		exit.WithError("Error starting mount", err)
	}
	if err := ioutil.WriteFile(filepath.Join(constants.GetMinipath(), constants.MountProcessFileName), []byte(strconv.Itoa(mountCmd.Process.Pid)), 0644); err != nil {
		exit.WithError("Error writing mount pid", err)
	}
}

// saveConfig saves profile cluster configuration in $MINIKUBE_HOME/profiles/<profilename>/config.json
func saveConfig(clusterConfig *cfg.Config) error {
	data, err := json.MarshalIndent(clusterConfig, "", "    ")
	if err != nil {
		return err
	}
	glog.Infof("Saving config:\n%s", data)
	path := constants.GetProfileFile(viper.GetString(cfg.MachineProfile))
	if err := os.MkdirAll(filepath.Dir(path), 0700); err != nil {
		return err
	}

	// If no config file exists, don't worry about swapping paths
	if _, err := os.Stat(path); os.IsNotExist(err) {
		if err := ioutil.WriteFile(path, data, 0600); err != nil {
			return err
		}
		return nil
	}

	tf, err := ioutil.TempFile(filepath.Dir(path), "config.json.tmp")
	if err != nil {
		return err
	}
	defer os.Remove(tf.Name())

	if err = ioutil.WriteFile(tf.Name(), data, 0600); err != nil {
		return err
	}

	if err = tf.Close(); err != nil {
		return err
	}

	if err = os.Remove(path); err != nil {
		return err
	}

	if err = os.Rename(tf.Name(), path); err != nil {
		return err
	}
	return nil
}

func validateDriverVersion(vmDriver string) {
	if vmDriver == constants.DriverKvm2 {
		cmd := exec.Command("docker-machine-driver-kvm2", "version")
		output, err := cmd.Output()

		// we don't want to fail if an error was returned,
		// libmachine has a nice message for the user if the driver isn't present
		if err != nil {
			console.Warning("Error checking driver version: %v", err)
			return
		}

		v := extractVMDriverVersion(string(output))

		// if the driver doesn't have return any version, it is really old, we force a upgrade.
		if len(v) == 0 {
			exit.WithCode(exit.Failure, "Please upgrade the 'docker-machine-driver-kvm2'. %s", constants.KVMDocumentation)
		}

		vmDriverVersion, err := semver.Make(v)
		if err != nil {
			console.Warning("Error parsing vmDriver version: %v", err)
			return
		}

		minikubeVersion, err := version.GetSemverVersion()
		if err != nil {
			console.Warning("Error parsing minukube version: %v", err)
			return
		}

		if vmDriverVersion.LT(minikubeVersion) {
			console.Warning("The 'docker-machine-driver-kvm2' version is old. Please consider upgrading. %s", constants.KVMDocumentation)
		}
	}
}

// extractVMDriverVersion extracts the driver version.
// KVM and Hyperkit drivers support the 'version' command, that display the information as:
// version: vX.X.X
// commit: XXXX
// This method returns the version 'vX.X.X' or empty if the version isn't found.
func extractVMDriverVersion(s string) string {
	versionRegex := regexp.MustCompile(`version:(.*)`)
	matches := versionRegex.FindStringSubmatch(s)

	if len(matches) != 2 {
		return ""
	}

	v := strings.TrimSpace(matches[1])
	return strings.TrimPrefix(v, version.VersionPrefix)
}<|MERGE_RESOLUTION|>--- conflicted
+++ resolved
@@ -142,6 +142,7 @@
 	startCmd.Flags().String(criSocket, "", "The cri socket path to be used")
 	startCmd.Flags().String(networkPlugin, "", "The name of the network plugin")
 	startCmd.Flags().Bool(enableDefaultCNI, false, "Enable the default CNI plugin (/etc/cni/net.d/k8s.conf). Used in conjunction with \"--network-plugin=cni\"")
+	startCmd.Flags().Bool(waitUntilHealthy, true, "Wait until Kubernetes core services are healthy before exiting")
 }
 
 // initKubernetesFlags inits the commandline flags for kubernetes related options
@@ -198,36 +199,9 @@
 	startCmd.Flags().StringSliceVar(&registryMirror, "registry-mirror", nil, "Registry mirrors to pass to the Docker daemon")
 	startCmd.Flags().String(imageRepository, "", "Alternative image repository to pull docker images from. This can be used when you have limited access to gcr.io. Set it to \"auto\" to let minikube decide one for you. For Chinese mainland users, you may use local gcr.io mirrors such as registry.cn-hangzhou.aliyuncs.com/google_containers")
 	startCmd.Flags().String(imageMirrorCountry, "", "Country code of the image mirror to be used. Leave empty to use the global one. For Chinese mainland users, set it to cn")
-<<<<<<< HEAD
-	startCmd.Flags().String(containerRuntime, "docker", "The container runtime to be used (docker, crio, containerd)")
-	startCmd.Flags().String(criSocket, "", "The cri socket path to be used")
-	startCmd.Flags().String(kubernetesVersion, constants.DefaultKubernetesVersion, "The kubernetes version that the minikube VM will use (ex: v1.2.3)")
-	startCmd.Flags().String(networkPlugin, "", "The name of the network plugin")
-	startCmd.Flags().Bool(enableDefaultCNI, false, "Enable the default CNI plugin (/etc/cni/net.d/k8s.conf). Used in conjunction with \"--network-plugin=cni\"")
-	startCmd.Flags().String(featureGates, "", "A set of key=value pairs that describe feature gates for alpha/experimental features.")
-	startCmd.Flags().Bool(downloadOnly, false, "If true, only download and cache files for later use - don't install or start anything.")
-	startCmd.Flags().Bool(cacheImages, true, "If true, cache docker images for the current bootstrapper and load them into the machine. Always false with --vm-driver=none.")
-	startCmd.Flags().Var(&extraOptions, "extra-config",
-		`A set of key=value pairs that describe configuration that may be passed to different components.
-		The key should be '.' separated, and the first part before the dot is the component to apply the configuration to.
-		Valid components are: kubelet, kubeadm, apiserver, controller-manager, etcd, proxy, scheduler
-		Valid kubeadm parameters: `+fmt.Sprintf("%s, %s", strings.Join(kubeadm.KubeadmExtraArgsWhitelist[kubeadm.KubeadmCmdParam], ", "), strings.Join(kubeadm.KubeadmExtraArgsWhitelist[kubeadm.KubeadmConfigParam], ",")))
-	startCmd.Flags().String(uuid, "", "Provide VM UUID to restore MAC address (only supported with Hyperkit driver).")
-	startCmd.Flags().String(vpnkitSock, "", "Location of the VPNKit socket used for networking. If empty, disables Hyperkit VPNKitSock, if 'auto' uses Docker for Mac VPNKit connection, otherwise uses the specified VSock.")
-	startCmd.Flags().StringSlice(vsockPorts, []string{}, "List of guest VSock ports that should be exposed as sockets on the host (Only supported on with hyperkit now).")
-	startCmd.Flags().Bool(noVTXCheck, false, "Disable checking for the availability of hardware virtualization before the vm is started (virtualbox)")
-	startCmd.Flags().Bool(dnsProxy, false, "Enable proxy for NAT DNS requests (virtualbox)")
-	startCmd.Flags().Bool(waitUntilHealthy, true, "Wait until Kubernetes core services are healthy before exiting")
-	startCmd.Flags().Bool(hostDNSResolver, true, "Enable host resolver for NAT DNS requests (virtualbox)")
-	if err := viper.BindPFlags(startCmd.Flags()); err != nil {
-		exit.WithError("unable to bind flags", err)
-	}
-	RootCmd.AddCommand(startCmd)
-=======
 	startCmd.Flags().String(serviceCIDR, pkgutil.DefaultServiceCIDR, "The CIDR to be used for service cluster IPs.")
 	startCmd.Flags().StringArrayVar(&dockerEnv, "docker-env", nil, "Environment variables to pass to the Docker daemon. (format: key=value)")
 	startCmd.Flags().StringArrayVar(&dockerOpt, "docker-opt", nil, "Specify arbitrary flags to pass to the Docker daemon. (format: key=value)")
->>>>>>> 4792e020
 }
 
 // startCmd represents the start command
@@ -289,9 +263,10 @@
 	}
 	// special ops for none driver, like change minikube directory.
 	prepareNone(viper.GetString(vmDriver))
-
-	if err := bs.WaitCluster(config.KubernetesConfig); err != nil {
-		exit.WithError("Wait failed", err)
+	if viper.GetBool(waitUntilHealthy) {
+		if err := bs.WaitCluster(config.KubernetesConfig); err != nil {
+			exit.WithError("Wait failed", err)
+		}
 	}
 	showKubectlConnectInfo(kubeconfig)
 
@@ -340,17 +315,10 @@
 	return runner, preExists, m, host
 }
 
-<<<<<<< HEAD
-	if viper.GetBool(waitUntilHealthy) {
-		if err := bs.WaitCluster(config.KubernetesConfig); err != nil {
-			exit.WithError("Wait failed", err)
-		}
-=======
 func getKubernetesVersion() (k8sVersion string, isUpgrade bool) {
 	oldConfig, err := cfg.Load()
 	if err != nil && !os.IsNotExist(err) {
 		exit.WithCode(exit.Data, "Unable to load config: %v", err)
->>>>>>> 4792e020
 	}
 	return validateKubernetesVersions(oldConfig)
 }
